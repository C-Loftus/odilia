--- conflicted
+++ resolved
@@ -26,77 +26,16 @@
     logging::init();
     let (sr_event_tx, mut sr_event_rx) = channel(8);
     let _args = args::parse();
-<<<<<<< HEAD
-    let init = state::init_state().await;
-    if init.is_err() {
-        eprintln!("Unable to initialize state. Fatal error.");
-        exit(1);
-    }
-    let atspi_event_future = tokio::spawn(events::process()).map(|r| r.wrap_err("Could not process at-spi events"));
-    let odilia_event_receiver = tokio::spawn(sr_event_receiver(sr_event_tx)).map(|r| r.wrap_err("Could not set up event receiver"));
-    let odilia_event_future = tokio::spawn(events::sr_event(sr_event_rx)).map(|r| r.wrap_err("Could not process Odilia events"));
-    tokio::try_join!(atspi_event_future, odilia_event_receiver, odilia_event_future)?;
-=======
-
     // Initialize state
     let state = Rc::new(ScreenReaderState::new().await?);
-
-    // Add directional structural nav keys
-    const S_NAV_BINDINGS: &[(Key, Role)] = &[
-        (Key::Other('h'), Role::Heading),
-        (Key::Other('b'), Role::PushButton),
-        (Key::Other('k'), Role::Link),
-        (Key::Other('l'), Role::List),
-        (Key::Other('i'), Role::ListItem),
-    ];
-
-    for (key, role) in S_NAV_BINDINGS.iter().copied() {
-        let forward_kb = KeyBinding::new(Some(key)).mode(Some(ScreenReaderMode {
-            name: "BrowseMode".to_string(),
-        }));
-        let backward_kb = forward_kb.clone().mods(Modifiers::SHIFT);
-
-        add_keybind(
-            forward_kb,
-            ScreenReaderEvent::StructuralNavigation(Direction::Forward, role),
-        )
-        .await;
-        add_keybind(
-            backward_kb,
-            ScreenReaderEvent::StructuralNavigation(Direction::Backward, role),
-        )
-        .await;
-    }
-
-    // Misc keybindings
-    let noop_caps = KeyBinding::default().mods(Modifiers::ODILIA).notify(false);
-    add_keybind(noop_caps, ScreenReaderEvent::Noop).await;
-    let ctrl = KeyBinding::default()
-        .mods(Modifiers::CONTROL)
-        .consume(false);
-    add_keybind(ctrl, ScreenReaderEvent::StopSpeech).await;
-    let browse_mode = KeyBinding::new(Some(Key::Other('b'))).mods(Modifiers::ODILIA);
-    add_keybind(
-        browse_mode,
-        ScreenReaderEvent::ChangeMode(ScreenReaderMode {
-            name: "BrowseMode".to_string(),
-        }),
-    )
-    .await;
 
     // Register events
     state.register_event("Object:StateChanged:Focused").await?;
     state.register_event("Object:TextCaretMoved").await?;
     state.register_event("Document:LoadComplete").await?;
 
-    // Create and run tasks
-    let (mode_change_tx, mode_change_rx) = channel(8); // should maybe be 1? I don't know how it works
-    let screen_reader_event_stream = create_keybind_channel();
-
     let atspi_event_future = events::process(Rc::clone(&state)).map(|_| Ok::<_, eyre::Report>(()));
-    let odilia_event_future = events::sr_event(Rc::clone(&state), screen_reader_event_stream, mode_change_tx).map(|r| r.wrap_err("Could not process Odilia events"));
-    let update_mode_future = update_sr_mode(mode_change_rx).map(|_| Ok::<_, eyre::Report>(()));
-    tokio::try_join!(atspi_event_future, odilia_event_future, update_mode_future)?;
->>>>>>> 4cb05830
+    let odilia_event_future = events::sr_event(Rc::clone(&state), sr_event_rx).map(|r| r.wrap_err("Could not process Odilia events"));
+    tokio::try_join!(atspi_event_future, odilia_event_future)?;
     Ok(())
 }